import os
import shutil
import hashlib
from time import sleep
from distutils.version import StrictVersion

from ptcommon.firmware_device import DeviceInfo
from ptcommon.firmware_device import FirmwareDevice
from ptcommon.logger import PTLogger
from packet_manager import PacketManager
from packet_manager import PacketType


class PTInvalidFirmwareFile(Exception):
    pass


class PTUpdatePending(Exception):
    pass


class FirmwareUpdater(object):
    fw_file_location = ""
    fw_file_hash = ""
    FW_SAFE_LOCATION = "/tmp/pt-firmware-updater/bin/"
<<<<<<< HEAD
    FW_INITIAL_LOCATION = "/usr/lib/pt-firmware-updater/bin/"
    board = None
    __already_processed_file = list()
=======
    FW_INITIAL_LOCATION = "/lib/firmware/pi-top/"
>>>>>>> 9191166d

    def __init__(self, fw_device: FirmwareDevice) -> None:
        self.device = fw_device
        self._packet = PacketManager()
        self.board = self.device.get_sch_hardware_version_major()

    def has_staged_updates(self) -> bool:
        return os.path.isfile(self.fw_file_location) and \
            self.__read_hash_from_file(self.fw_file_location) == self.fw_file_hash

    def verify_and_stage_file(self, path_to_fw_file: str) -> None:
        PTLogger.debug('{} - Verifying file {}'.format(self.device.str_name, path_to_fw_file))

        if self.fw_downloaded_successfully():
            raise PTUpdatePending("There's a binary uploaded to {} waiting to be installed".format(self.device.str_name))

        if not self.__can_install_firmware_file(path_to_fw_file):
            raise PTInvalidFirmwareFile('{} is not a valid firmware file'.format(path_to_fw_file))

        self.__prepare_firmware_for_install(path_to_fw_file)
        PTLogger.info("{} - {} is valid and was staged to be updated.".format(self.device.str_name, path_to_fw_file))

    def search_updates(self) -> None:
<<<<<<< HEAD
        path_to_fw_folder = os.path.join(self.FW_INITIAL_LOCATION, self.device.str_name, "b" + str(self.board))
        PTLogger.info("{} - Looking for binaries in: {}".format(self.device.str_name, path_to_fw_folder))
=======
        PTLogger.debug('{} - Checking for updates in {}'.format(self.device.str_name, self.FW_INITIAL_LOCATION))

        board = self.device.get_sch_hardware_version_major()
        path_to_fw_folder = os.path.join(self.FW_INITIAL_LOCATION, self.device.str_name, "b" + str(board))
        PTLogger.debug("{} - Looking for binaries in: {}".format(self.device.str_name, path_to_fw_folder))
>>>>>>> 9191166d

        fw_version = self.__get_latest_fw_version_from_path(path_to_fw_folder)
        if len(fw_version) == 0:
            return
        path_to_fw_file = os.path.join(path_to_fw_folder, fw_version + ".bin")

        self.verify_and_stage_file(path_to_fw_file)
        PTLogger.info("{} - Firmware update found: {}".format(self.device.str_name, path_to_fw_file))

    def install_updates(self) -> bool:
        self.__send_staged_firmware_to_device()

        time_wait_mcu = 0.1
        PTLogger.info("{} - Sleeping for {} secs before verifying update".format(self.device.str_name, time_wait_mcu))
        sleep(time_wait_mcu)  # Wait for MCU before verifying

        if self.fw_downloaded_successfully():
            PTLogger.info("{} - Successfully applied update.".format(self.device.str_name))
            return True
        PTLogger.error("{} - Failed to update.".format(self.device.str_name))
        return False

    def __send_staged_firmware_to_device(self) -> None:
        if not self.has_staged_updates():
            PTLogger.error("There isn't a firmware staged to be installed on")
            return

        if self.fw_file_hash != self.__read_hash_from_file(self.fw_file_location):
            PTLogger.error(
                "{} - Binary file didn't pass the sanity check. Exiting."
                    .format(self.device.str_name))
            return

        self._packet.set_fw_file_to_install(self.fw_file_location)

        starting_packet = self._packet.create_packets(PacketType.StartingPacket)
        self.device.send_packet(DeviceInfo.FW__UPGRADE_START, starting_packet)

        fw_packets = self._packet.create_packets(PacketType.FwPackets)
        PTLogger.info('{} - Sending packages to device, please wait.'.format(self.device.str_name))
        for i in range(len(fw_packets)):
            packet = fw_packets[i]
            self.device.send_packet(DeviceInfo.FW__UPGRADE_PACKET, packet)

            if i == len(fw_packets) - 1:
                PTLogger.info("{} - Finished.".format(self.device.str_name))

    def fw_downloaded_successfully(self) -> bool:
        check_fw_packet = self.device.get_check_fw_okay()
        return self._packet.read_fw_download_verified_packet(check_fw_packet)

    def __verify_firmware_file_format(self, path_to_file: str) -> bool:
        success = False
        if not os.path.isfile(path_to_file):
            PTLogger.info("{} - {} is not a file".format(self.device.str_name, path_to_file))
            return success

        if not path_to_file.endswith(".bin"):
            PTLogger.info(
                "{} - filename on {} is not properly formatted".format(self.device.str_name, path_to_file))
            return success

        try:
            _, fw_version = os.path.split(path_to_file)
            fw_version = fw_version.replace(".bin", "")
            StrictVersion(fw_version)
            PTLogger.debug("{} - {} has a valid version ({})".format(self.device.str_name, path_to_file, fw_version))
            success = True
        except ValueError:
            PTLogger.info("{} - Skipping invalid firmware file: {}".format(self.device.str_name, path_to_file))

        return success

    def __can_install_firmware_file(self, path_to_fw_file: str):
        def can_install_version(path_to_file: str):
            path_to_fw_folder, candidate_fw_version = os.path.split(path_to_file)
            candidate_fw_version = candidate_fw_version.replace(".bin", "")

            current_fw_version = self.device.get_fw_version()
            PTLogger.info("{} - Firmware Versions: Current = {}, Candidate = {}".format(self.device.str_name, current_fw_version, candidate_fw_version))

            if StrictVersion(current_fw_version) >= StrictVersion(candidate_fw_version):
                PTLogger.info(
                    "{} - Candidate firmware version is not newer. Skipping...".format(self.device.str_name))
                return False
            return True

        if not self.__verify_firmware_file_format(path_to_fw_file):
            return False

        if not can_install_version(path_to_fw_file):
            return False

        return True

    def __get_latest_fw_version_from_path(self, fw_path: str) -> str:
        """
        Looks for the latest firmware version in a specified folder
        :param fw_path: path to the folder where the latest update
        will be searched
        :return: string with the name of the binary corresponding to the latest
        available version of the firmware.
        """
        if not os.path.exists(fw_path):
            raise FileNotFoundError("Firmware path {} doesn't exist. Exiting.".format(fw_path))

        candidate_latest_fw_version = "0.0"
        with os.scandir(fw_path) as i:
            for entry in i:
                if entry.path in self.__already_processed_file:
                    continue
                self.__already_processed_file.append(entry.path)

                if self.__verify_firmware_file_format(entry.path):
                    _, version = os.path.split(entry.path)
                    fw_version_under_inspection = version.replace(".bin", "")

                    if StrictVersion(fw_version_under_inspection) >= \
                            StrictVersion(candidate_latest_fw_version):
                        candidate_latest_fw_version = fw_version_under_inspection

        if candidate_latest_fw_version == "0.0":
            PTLogger.info("{} - No firmware found in folder. Exiting.".format(self.device.str_name))
            candidate_latest_fw_version = ""
        else:
            PTLogger.info("{} - Latest firmware available is version {}".format(self.device.str_name, candidate_latest_fw_version))

        return candidate_latest_fw_version

    def __read_hash_from_file(self, filename: str) -> str:
        """
        Computes the MD5 has of the given file
        :param filename: path to a file
        :return: MD5 hash
        """
        if not os.path.exists(filename):
            raise FileNotFoundError("Firmware path doesn't exist. Exiting.")

        hash = hashlib.md5()
        with open(filename, "rb") as f:
            buff = f.read()
            hash.update(buff)
        return hash.hexdigest()

    def __prepare_firmware_for_install(self, path_to_fw_file: str) -> None:
        PTLogger.info('{} - Preparing firmware for installation'.format(self.device.str_name))
        path_to_fw_file = os.path.abspath(path_to_fw_file)
        if not os.path.exists(path_to_fw_file):
            raise FileNotFoundError("Path {} doesn't exist.".format(path_to_fw_file))

        self.fw_file_hash = self.__read_hash_from_file(path_to_fw_file)

        fw_folder, fw_filename = os.path.split(path_to_fw_file)
        self.fw_file_location = os.path.join(self.FW_SAFE_LOCATION, self.device.str_name, fw_filename)

        if self.fw_file_location != path_to_fw_file:
            os.makedirs(os.path.dirname(self.fw_file_location), exist_ok=True)
            shutil.copyfile(path_to_fw_file, self.fw_file_location)
            PTLogger.info('{} - File copied to {}'.format(self.device.str_name, self.fw_file_location))<|MERGE_RESOLUTION|>--- conflicted
+++ resolved
@@ -23,13 +23,9 @@
     fw_file_location = ""
     fw_file_hash = ""
     FW_SAFE_LOCATION = "/tmp/pt-firmware-updater/bin/"
-<<<<<<< HEAD
-    FW_INITIAL_LOCATION = "/usr/lib/pt-firmware-updater/bin/"
+    FW_INITIAL_LOCATION = "/lib/firmware/pi-top/"
     board = None
     __already_processed_file = list()
-=======
-    FW_INITIAL_LOCATION = "/lib/firmware/pi-top/"
->>>>>>> 9191166d
 
     def __init__(self, fw_device: FirmwareDevice) -> None:
         self.device = fw_device
@@ -53,16 +49,8 @@
         PTLogger.info("{} - {} is valid and was staged to be updated.".format(self.device.str_name, path_to_fw_file))
 
     def search_updates(self) -> None:
-<<<<<<< HEAD
         path_to_fw_folder = os.path.join(self.FW_INITIAL_LOCATION, self.device.str_name, "b" + str(self.board))
-        PTLogger.info("{} - Looking for binaries in: {}".format(self.device.str_name, path_to_fw_folder))
-=======
-        PTLogger.debug('{} - Checking for updates in {}'.format(self.device.str_name, self.FW_INITIAL_LOCATION))
-
-        board = self.device.get_sch_hardware_version_major()
-        path_to_fw_folder = os.path.join(self.FW_INITIAL_LOCATION, self.device.str_name, "b" + str(board))
         PTLogger.debug("{} - Looking for binaries in: {}".format(self.device.str_name, path_to_fw_folder))
->>>>>>> 9191166d
 
         fw_version = self.__get_latest_fw_version_from_path(path_to_fw_folder)
         if len(fw_version) == 0:
