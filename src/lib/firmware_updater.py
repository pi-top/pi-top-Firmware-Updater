--- conflicted
+++ resolved
@@ -49,15 +49,8 @@
         PTLogger.info("{} - {} is valid and was staged to be updated.".format(self.device.str_name, path_to_fw_file))
 
     def search_updates(self) -> None:
-<<<<<<< HEAD
-        PTLogger.debug('{} - Checking for updates in {}'.format(self.device.str_name, self.FW_INITIAL_LOCATION))
-
-        PTLogger.info("Getting major schematic version number from device")
-        board = self.device.get_sch_hardware_version_major()
-        path_to_fw_folder = os.path.join(self.FW_INITIAL_LOCATION, self.device.str_name, "b" + str(board))
-=======
         path_to_fw_folder = os.path.join(self.FW_INITIAL_LOCATION, self.device.str_name, "b" + str(self.board))
->>>>>>> 7c235026
+
         PTLogger.debug("{} - Looking for binaries in: {}".format(self.device.str_name, path_to_fw_folder))
 
         fw_version = self.__get_latest_fw_version_from_path(path_to_fw_folder)
@@ -72,12 +65,9 @@
         self.__send_staged_firmware_to_device()
 
         time_wait_mcu = 0.1
-<<<<<<< HEAD
+
         PTLogger.debug(
-            "{} - Sleeping for {}s before verifying update".format(self.device.str_name, time_wait_mcu))
-=======
-        PTLogger.info("{} - Sleeping for {} secs before verifying update".format(self.device.str_name, time_wait_mcu))
->>>>>>> 7c235026
+            "{} - Sleeping for {} secs before verifying update".format(self.device.str_name, time_wait_mcu))
         sleep(time_wait_mcu)  # Wait for MCU before verifying
 
         if self.fw_downloaded_successfully():
@@ -145,22 +135,11 @@
 
             PTLogger.info("Getting firmware version from device")
             current_fw_version = self.device.get_fw_version()
-<<<<<<< HEAD
-            PTLogger.info(
-                "{} - Current Firmware Version: {}".format(self.device.str_name, current_fw_version))
-            PTLogger.info(
-                "{} - Candidate Firmware Version: {}".format(self.device.str_name, candidate_fw_version))
-
-            if StrictVersion(current_fw_version) >= StrictVersion(candidate_fw_version):
-                PTLogger.info(
-                    "{} - Firmware installed is newer than the candidate".format(self.device.str_name))
-=======
             PTLogger.info("{} - Firmware Versions: Current = {}, Candidate = {}".format(self.device.str_name, current_fw_version, candidate_fw_version))
 
             if StrictVersion(current_fw_version) >= StrictVersion(candidate_fw_version):
                 PTLogger.info(
                     "{} - Candidate firmware version is not newer. Skipping...".format(self.device.str_name))
->>>>>>> 7c235026
                 return False
             return True
 
