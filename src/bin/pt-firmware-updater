--- conflicted
+++ resolved
@@ -20,12 +20,8 @@
 parser = ArgumentParser(description="pi-top firmware updater")
 parser.add_argument(
     "device",
-<<<<<<< HEAD
-    help="Define pi-top firmware device to apply firmware upgrade to.",
-=======
     help="pi-top firmware device to apply firmware upgrade to. "
          "Valid devices are {}".format([dev.name for dev in FirmwareDevice.valid_device_ids()]),
->>>>>>> 61892052
 )
 parser.add_argument(
     "--no-journal",
