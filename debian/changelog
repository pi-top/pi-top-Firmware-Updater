--- conflicted
+++ resolved
@@ -1,11 +1,12 @@
-pt-firmware-updater (2.6.0-1) buster; urgency=medium
+pt-firmware-updater (2.6.1-1) buster; urgency=medium
 
-<<<<<<< HEAD
   * Reduce i2c bus usage
   * Keep track of processed files
 
- -- Jorge Capona <jorge@pi-top.com>  Thu, 23 Apr 2020 17:58:34 -0400
-=======
+ -- Jorge Capona <jorge@pi-top.com>  Thu, 28 May 2020 12:36:23 -0400
+
+pt-firmware-updater (2.6.0-1) buster; urgency=medium
+
   * Move bin files to pt-firmware-images package
   * Package quality updates
 
@@ -16,7 +17,6 @@
   * Add missing libc dependency
 
  -- Mike Roberts <mike@pi-top.com>  Wed, 29 Apr 2020 16:14:36 +0100
->>>>>>> 9191166d
 
 pt-firmware-updater (2.5.0-1) buster; urgency=medium
 
