<<<<<<< HEAD
pt-firmware-updater (2.6.0-1) buster; urgency=medium

  * Apply hub firmware correctly - let hub handle reboot
  * Reduce logging level for common prints

 -- Mike Roberts <mike@pi-top.com>  Wed, 15 Apr 2020 12:20:31 +0100
=======
pt-firmware-updater (2.6.1-1) buster; urgency=medium

  * Reduce i2c bus usage
  * Keep track of processed files

 -- Jorge Capona <jorge@pi-top.com>  Thu, 28 May 2020 12:36:23 -0400

pt-firmware-updater (2.6.0-1) buster; urgency=medium

  * Move bin files to pt-firmware-images package
  * Package quality updates

 -- Mike Roberts <mike@pi-top.com>  Thu, 28 May 2020 11:42:48 +0100

pt-firmware-updater (2.5.0-2) buster; urgency=medium

  * Add missing libc dependency

 -- Mike Roberts <mike@pi-top.com>  Wed, 29 Apr 2020 16:14:36 +0100
>>>>>>> 7c235026

pt-firmware-updater (2.5.0-1) buster; urgency=medium

  * Add force flag to update checker

 -- Jorge Capona <jorge@pi-top.com>  Tue, 14 Apr 2020 18:14:54 -0400


pt-firmware-updater (2.4.3-1) buster; urgency=medium

  * Use i2cdetect to determine device connection status

 -- Jorge Capona <jorge@pi-top.com>  Tue, 14 Apr 2020 18:14:54 -0400

pt-firmware-updater (2.4.2-1) buster; urgency=medium

  * Bugfix: import statement and argument parsing

 -- Mike Roberts <mike@pi-top.com>  Tue, 14 Apr 2020 22:02:24 +0100

pt-firmware-updater (2.4.1-1) buster; urgency=medium

  * Only force update if service has not already been run before this session

 -- Mike Roberts <mike@pi-top.com>  Tue, 14 Apr 2020 20:53:32 +0100

pt-firmware-updater (2.4.0-1) buster; urgency=medium

  * Add and use pt-i2cdetect to detect possible pi-top firmware devices

 -- Mike Roberts <mike@pi-top.com>  Wed, 08 Apr 2020 15:26:17 +0100

pt-firmware-updater (2.3.0-1) buster; urgency=medium

  * Only run if on a pi-top [4]
  * Separate updater and monitoring logic
  * Monitor firmware directories for new firmware
  * Check for new devices every 3 seconds
  * Use lock file to prevent multiple firmware updates happening at once
  * Automatically install firmware on boot
  * Notify user to install firmware after boot
  * Use a single notification per device

 -- Mike Roberts <mike@pi-top.com>  Wed, 08 Apr 2020 14:30:02 +0100

pt-firmware-updater (2.2.1-1) buster; urgency=medium

  * Bump pt4_hub firmware to v3.3

 -- Mike Roberts <mike@pi-top.com>  Wed, 08 Apr 2020 13:44:53 +0100

pt-firmware-updater (2.2.0-1) buster; urgency=medium

  * Display user notifications

 -- Jorge Capona <jorge@pi-top.com>  Thu, 26 Mar 2020 12:12:03 -0300

pt-firmware-updater (2.1.0-1) buster; urgency=medium

  * Support automatic update feature
  * Update one or all devices based on script arguments
  * Add binary file verification before uploading to device
  * Add systemd service, to run script every 30s

 -- Jorge Capona <jorge@pi-top.com>  Mon, 2 Mar 2020 17:17:22 +0300

pt-firmware-updater (2.0.1-1) buster; urgency=medium

  * Add foundation plate and expansion plate firmware binaries

 -- Jorge Capona <jorge@pi-top.com>  Wed, 26 Feb 2020 15:32:10 -0300

pt-firmware-updater (2.0.0-1) buster; urgency=medium

  * Overhaul structure to be purely Python
  * No hard-coded address or hub firmware file
  * Allow dynamic upgrading of firmware files from directory
  * Implement and enable firmware upgrade verification

 -- Mike Roberts <mike@pi-top.com>  Fri, 08 Nov 2019 14:09:22 +0800

pt-firmware-updater (1.1.2-1) buster; urgency=medium

  * Apply shfmt formatting

 -- Choudhry Amjad <choudhry@pi-top.com>  Fri, 02 Aug 2019 10:07:02 +0100

pt-firmware-updater (1.1.1-1) buster; urgency=medium

  * Fix python style print in bash script

 -- Choudhry Amjad <choudhry@pi-top.com>  Thu, 01 Aug 2019 15:40:21 +0100

pt-firmware-updater (1.1.0-1) buster; urgency=medium

  * Improved, generalised interface for upgrading firmware
  * Currently only supports out-of-date pi-top [4]s with old I2C address

 -- Mike Roberts <mike@pi-top.com>  Wed, 31 Jul 2019 13:14:36 +0100

pt-firmware-updater (1.0.0-1) buster; urgency=medium

  * Initial release.

 -- Mike Roberts <mike@pi-top.com>  Tue, 23 Jul 2019 15:05:31 +0100<|MERGE_RESOLUTION|>--- conflicted
+++ resolved
@@ -1,11 +1,10 @@
-<<<<<<< HEAD
-pt-firmware-updater (2.6.0-1) buster; urgency=medium
+pt-firmware-updater (2.7.0-1) buster; urgency=medium
 
   * Apply hub firmware correctly - let hub handle reboot
   * Reduce logging level for common prints
 
- -- Mike Roberts <mike@pi-top.com>  Wed, 15 Apr 2020 12:20:31 +0100
-=======
+ -- Mike Roberts <mike@pi-top.com>  Thu, 28 May 2020 12:59:23 +0100
+
 pt-firmware-updater (2.6.1-1) buster; urgency=medium
 
   * Reduce i2c bus usage
@@ -25,7 +24,6 @@
   * Add missing libc dependency
 
  -- Mike Roberts <mike@pi-top.com>  Wed, 29 Apr 2020 16:14:36 +0100
->>>>>>> 7c235026
 
 pt-firmware-updater (2.5.0-1) buster; urgency=medium
 
