--- conflicted
+++ resolved
@@ -1,15 +1,16 @@
-pt-firmware-updater (2.5.0-1) buster; urgency=medium
+pt-firmware-updater (2.6.0-1) buster; urgency=medium
 
-<<<<<<< HEAD
   * Apply hub firmware correctly - let hub handle reboot
   * Reduce logging level for common prints
 
  -- Mike Roberts <mike@pi-top.com>  Wed, 15 Apr 2020 12:20:31 +0100
-=======
+
+pt-firmware-updater (2.5.0-1) buster; urgency=medium
+
   * Add force flag to update checker
 
  -- Jorge Capona <jorge@pi-top.com>  Tue, 14 Apr 2020 18:14:54 -0400
->>>>>>> 85e0cecd
+
 
 pt-firmware-updater (2.4.3-1) buster; urgency=medium
 
