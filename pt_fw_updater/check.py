import os
from pathlib import Path
from subprocess import getoutput
from time import sleep
from typing import Dict, List

from pitop.common.command_runner import run_command
from pitop.common.firmware_device import (
    FirmwareDevice,
    PTInvalidFirmwareDeviceException,
)
from pitop.common.lock import PTLock
from pitop.common.logger import PTLogger

from .core.firmware_file_object import FirmwareFileObject

devices_notified_this_session: List[str] = list()
processed_firmware_files: Dict[str, List[str]] = dict()
fw_device_cache: Dict[str, FirmwareDevice] = dict()


def wait_for_pt_web_portal_if_required(
    wait_timeout: int, max_wait_timeout: int
) -> None:
    web_portal_is_active = getoutput("systemctl is-active pt-os-web-portal") == "active"
    web_portal_is_enabled = (
        getoutput("systemctl is-enabled pt-os-web-portal") == "enabled"
    )
    wait_for_web_portal = web_portal_is_active or web_portal_is_enabled
    PTLogger.info("pt-os-web-portal is active? {}".format(web_portal_is_active))
    PTLogger.info("pt-os-web-portal is enabled? {}".format(web_portal_is_enabled))
    PTLogger.info(
        "Wait for pt-os-web-portal to report that it is ready to start a firmware update? {}".format(
            wait_for_web_portal
        )
    )

    if not wait_for_web_portal:
        PTLogger.info("Nothing to wait for - continuing...")
        return

    PTLogger.info("Waiting {} seconds.".format(wait_timeout))
    ready_breadcrumb = Path(
        "/tmp/.com.pi-top.pt-os-web-portal.pt-firmware-updater.ready"
    )
    extend_timeout_breadcrumb = Path(
        "/tmp/.com.pi-top.pt-os-web-portal.pt-firmware-updater.extend-timeout"
    )
    wait_time = 0
    was_using_extended_timeout = extend_timeout_breadcrumb.is_file()

    # Wait no longer than max wait time
    while wait_time <= max_wait_timeout:
        is_using_extended_timeout = extend_timeout_breadcrumb.is_file()

        if is_using_extended_timeout and not was_using_extended_timeout:
            PTLogger.info(
                "Extending timeout - using 'max-wait-timeout', not 'wait-timeout'"
            )

        if wait_time <= wait_timeout or is_using_extended_timeout:
            PTLogger.debug("Wait time: {}s/{}s".format(wait_time, max_wait_timeout))
            if ready_breadcrumb.is_file():
                PTLogger.info("Found 'ready' breadcrumb")
                break
        else:
            PTLogger.info("Wait time expired, and have not been told to extend timeout")
            break

        was_using_extended_timeout = is_using_extended_timeout
        wait_time += 1
        sleep(1)

    if ready_breadcrumb.is_file():
        PTLogger.info(
            "pt-os-web-portal has reported that it is ready for pi-top firmware checks. Wait time: {}s/{}s".format(
                wait_time, wait_timeout
            )
        )
        PTLogger.info("Reason: {}".format(ready_breadcrumb.read_text()))
    else:
        PTLogger.info(
            "pt-os-web-portal did not report that it is ready for pi-top firmware checks - timed out."
        )


def get_pi_top_fw_devices() -> dict:
    return FirmwareDevice.device_info


def i2c_addr_found(device_address: int) -> bool:
    try:
        run_command(
            f"i2cping {device_address}", timeout=1, check=True, log_errors=False
        )
        is_connected = True
    except Exception:
        is_connected = False
    return is_connected


def already_notified_this_session(device_str: str) -> bool:
    return device_str in devices_notified_this_session


def already_processed_file(file_path: str, device_str: str) -> bool:
    processed_files = processed_firmware_files.get(device_str)
    if processed_files is None:
        processed_firmware_files[device_str] = list()
    elif file_path in processed_files:
        return True
    processed_firmware_files[device_str].append(file_path)
    return False


def default_firmware_folder(device_str: str) -> str:
    DEFAULT_FIRMWARE_FOLDER_BASE = "/lib/firmware/pi-top/"
    return DEFAULT_FIRMWARE_FOLDER_BASE + device_str


def find_latest_firmware(
    path_to_fw_folder: str, firmware_device: FirmwareDevice
) -> str:
    if not os.path.exists(path_to_fw_folder):
        raise FileNotFoundError(
            "Firmware path {} doesn't exist.".format(path_to_fw_folder)
        )

    firmware_object = FirmwareFileObject.from_device(firmware_device)

    candidate_latest_fw_object = None
    with os.scandir(path_to_fw_folder) as i:
        for entry in i:
            if already_processed_file(entry.path, firmware_device.str_name):
                continue
            fw_object = FirmwareFileObject.from_file(entry.path)
            if fw_object.verify(
                firmware_object.device_name, firmware_object.schematic_version
            ):
                if candidate_latest_fw_object is None or FirmwareFileObject.is_newer(
                    candidate_latest_fw_object, fw_object, quiet=True
                ):
                    candidate_latest_fw_object = fw_object
                    PTLogger.debug(
                        f"Current latest firmware available is version {candidate_latest_fw_object.firmware_version}"
                    )

    if candidate_latest_fw_object:
        PTLogger.info(
            f"Latest firmware available is version {candidate_latest_fw_object.firmware_version}"
        )
    return candidate_latest_fw_object


def is_valid_fw_object(fw_file_object: FirmwareFileObject) -> bool:
    return not (fw_file_object is None or fw_file_object.error)


<<<<<<< HEAD
def run_firmware_updater(
    device_str: str, path_to_fw_object: str, notify_user=True
) -> None:
=======
def run_firmware_updater(device_str: str, path_to_fw_object: str) -> None:
>>>>>>> 5170f08b
    FW_UPDATER_BINARY = "/usr/bin/pt-firmware-updater"
    notify_user_str = "--notify-user " if notify_user else ""
    command_str = (
        f"{FW_UPDATER_BINARY} --path {path_to_fw_object} {notify_user_str}{device_str}"
    )
    PTLogger.info(f"Running command: {command_str}")
    run_command(command_str, timeout=None)
    devices_notified_this_session.append(device_str)


def check_and_update(device_enum, notify_user):
    lock = PTLock(device_enum.name)
    if lock.is_locked():
        PTLogger.warning(
            f"Already running an operation on {device_enum.name}... skipping"
        )
        return

    device_str = device_enum.name
    path_to_fw_folder = default_firmware_folder(device_str)

    fw_device = fw_device_cache.get(device_enum.name)
    if fw_device_cache.get(device_enum.name) is None:
        fw_device = FirmwareDevice(device_enum)
        fw_device_cache[device_str] = fw_device

    fw_file_object = find_latest_firmware(path_to_fw_folder, fw_device)
    if is_valid_fw_object(fw_file_object):
        run_firmware_updater(device_str, fw_file_object.path, notify_user)


def do_check(notify_user):
    for device_enum, device_info in get_pi_top_fw_devices().items():
        device_str = device_enum.name
        device_address = device_info.get("i2c_addr")

        if i2c_addr_found(device_address):
            if already_notified_this_session(device_str):
                continue
            try:
                check_and_update(device_enum, notify_user)
            except PTInvalidFirmwareDeviceException as e:
                # Probably just probing for the wrong device at the same address - nothing to worry about
                PTLogger.debug(f"{device_str} error: {e}")
            except Exception as e:
                PTLogger.warning(f"{device_str} error: {e}")
        else:
            if device_str in processed_firmware_files:
                processed_firmware_files[device_str] = []
            if device_str in devices_notified_this_session:
                devices_notified_this_session.remove(device_str)
            if device_str in fw_device_cache:
                processed_firmware_files[device_str] = None


def main(
    force=False, notify_user=True, loop_time=3, wait_timeout=300, max_wait_timeout=3600
) -> None:
    if not force:
        wait_for_pt_web_portal_if_required(wait_timeout, max_wait_timeout)

    while True:
<<<<<<< HEAD
        do_check(notify_user)
=======
        for device_enum, device_info in pi_top_fw_devices_data.items():
            device_str = device_enum.name
            device_address = device_info.get("i2c_addr")

            if i2c_addr_found(device_address):
                if already_notified_this_session(device_str):
                    continue
                try:
                    check_and_update(device_enum)
                except PTInvalidFirmwareDeviceException as e:
                    # Probably just probing for the wrong device at the same address - nothing to worry about
                    PTLogger.debug(f"{device_str} error: {e}")
                except Exception as e:
                    PTLogger.warning(f"{device_str} error: {e}")
            else:
                if device_str in processed_firmware_files:
                    processed_firmware_files[device_str] = list()
                if device_str in devices_notified_this_session:
                    devices_notified_this_session.remove(device_str)
                if device_str in fw_device_cache:
                    processed_firmware_files[device_str] = list()
>>>>>>> 5170f08b

        PTLogger.debug("Sleeping for {} secs before next check.".format(loop_time))
        sleep(loop_time)<|MERGE_RESOLUTION|>--- conflicted
+++ resolved
@@ -156,13 +156,9 @@
     return not (fw_file_object is None or fw_file_object.error)
 
 
-<<<<<<< HEAD
 def run_firmware_updater(
     device_str: str, path_to_fw_object: str, notify_user=True
 ) -> None:
-=======
-def run_firmware_updater(device_str: str, path_to_fw_object: str) -> None:
->>>>>>> 5170f08b
     FW_UPDATER_BINARY = "/usr/bin/pt-firmware-updater"
     notify_user_str = "--notify-user " if notify_user else ""
     command_str = (
@@ -225,31 +221,7 @@
         wait_for_pt_web_portal_if_required(wait_timeout, max_wait_timeout)
 
     while True:
-<<<<<<< HEAD
         do_check(notify_user)
-=======
-        for device_enum, device_info in pi_top_fw_devices_data.items():
-            device_str = device_enum.name
-            device_address = device_info.get("i2c_addr")
-
-            if i2c_addr_found(device_address):
-                if already_notified_this_session(device_str):
-                    continue
-                try:
-                    check_and_update(device_enum)
-                except PTInvalidFirmwareDeviceException as e:
-                    # Probably just probing for the wrong device at the same address - nothing to worry about
-                    PTLogger.debug(f"{device_str} error: {e}")
-                except Exception as e:
-                    PTLogger.warning(f"{device_str} error: {e}")
-            else:
-                if device_str in processed_firmware_files:
-                    processed_firmware_files[device_str] = list()
-                if device_str in devices_notified_this_session:
-                    devices_notified_this_session.remove(device_str)
-                if device_str in fw_device_cache:
-                    processed_firmware_files[device_str] = list()
->>>>>>> 5170f08b
 
         PTLogger.debug("Sleeping for {} secs before next check.".format(loop_time))
         sleep(loop_time)